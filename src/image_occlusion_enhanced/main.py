--- conflicted
+++ resolved
@@ -210,11 +210,7 @@
     else:
         # Only hide first field if it's the ID field
         # TODO? identify ID field HTML element automatically
-<<<<<<< HEAD
-        if note.note_type()['flds'][0]['name'] == IO_FLDS['id']:
-=======
-        if note.model()["flds"][0]["name"] == IO_FLDS["id"]:
->>>>>>> 2fac0acd
+        if note.note_type()["flds"][0]["name"] == IO_FLDS["id"]:
             js.append("""$("body").addClass("ionote-id");""")
         else:
             js.append("""$("body").removeClass("ionote-id");""")
