--- conflicted
+++ resolved
@@ -297,38 +297,9 @@
         scroll_pos.x(), scroll_pos.y()))
     return ret
 
-
-<<<<<<< HEAD
-# Set up menus
-options_action = QAction(_("Image &Occlusion Enhanced Options..."), mw)
-help_action = QAction(_("Image &Occlusion Enhanced..."), mw)
-options_action.triggered.connect(onIoSettings)
-mw.addonManager.setConfigAction(__name__, onIoSettings)
-help_action.triggered.connect(onIoHelp)
-mw.form.menuTools.addAction(options_action)
-mw.form.menuHelp.addAction(help_action)
-
-# Set up hooks and monkey patches
-
-# Add-on setup at profile-load time
-addHook("profileLoaded", onProfileLoaded)
-
-# aqt.editor.Editor
-addHook('setupEditorButtons', onSetupEditorButtons)
-EditorWebView.contextMenuEvent = contextMenuEvent
-Editor.setNote = wrap(Editor.setNote, onSetNote, "after")
-Editor.onImgOccButton = onImgOccButton
-
-# aqt.reviewer.Reviewer
-Reviewer._showAnswer = wrap(Reviewer._showAnswer, onShowAnswer, "around")
-if not ANKI21:
-    Reviewer._keyHandler = wrap(Reviewer._keyHandler, newKeyHandler, "before")
-else:
-    addHook("reviewStateShortcuts", onReviewerStateShortcuts)
-=======
 def setup_menus():
-    options_action = QAction("Image &Occlusion Enhanced Options...", mw)
-    help_action = QAction("Image &Occlusion Enhanced...", mw)
+    options_action = QAction(_("Image &Occlusion Enhanced Options..."), mw)
+    help_action = QAction(_("Image &Occlusion Enhanced..."), mw)
     options_action.triggered.connect(onIoSettings)
     mw.addonManager.setConfigAction(__name__, onIoSettings)
     help_action.triggered.connect(onIoHelp)
@@ -391,5 +362,4 @@
         state_shortcuts_will_change.append(on_mw_state_shortcuts)
     except (ImportError, ModuleNotFoundError):
         addHook("reviewStateShortcuts",
-                lambda shortcuts: on_mw_state_shortcuts("review", shortcuts))
->>>>>>> b45453b5
+                lambda shortcuts: on_mw_state_shortcuts("review", shortcuts))