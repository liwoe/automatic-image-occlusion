--- conflicted
+++ resolved
@@ -35,12 +35,6 @@
 the collection.
 """
 
-<<<<<<< HEAD
-import logging
-
-=======
-from aqt.qt import *
->>>>>>> d00e345d
 from aqt import mw
 from aqt.utils import tooltip
 from anki.notes import Note
@@ -49,14 +43,10 @@
 import uuid
 
 from .dialogs import ioAskUser
-<<<<<<< HEAD
 from .utils import path_to_img_element
-=======
-from .logger import logger
-from .utils import fname2img
->>>>>>> d00e345d
 from .config import *
 from .lang import _, ngettext
+from .logging import logger
 
 # Explanation of some of the variables:
 #
@@ -288,13 +278,8 @@
 
     def _findByNoteId(self, note_id):
         """Search collection for notes with given ID"""
-<<<<<<< HEAD
         query = '"%s:%s*"' % (self.ioflds["id"], note_id)
-        logging.debug("query %s", query)
-=======
-        query = '"%s:%s*"' % (self.ioflds['id'], note_id)
         logger.debug("query %s", query)
->>>>>>> d00e345d
         res = mw.col.findNotes(query)
         return res
 
@@ -306,15 +291,9 @@
         for nid in res:
             note_id = mw.col.getNote(nid)[self.ioflds["id"]]
             self.nids[note_id] = nid
-<<<<<<< HEAD
-        logging.debug("--------------------")
-        logging.debug("res %s", res)
-        logging.debug("nids %s", self.nids)
-=======
-        logger.debug('--------------------')
+        logger.debug("--------------------")
         logger.debug("res %s", res)
         logger.debug("nids %s", self.nids)
->>>>>>> d00e345d
 
     def _deleteAndIdNotes(self, mlayer_node):
         """
@@ -357,29 +336,16 @@
         # set notes of missing masks on svg to be deleted
         deleted_nids = [nids[x] for x in deleted_note_ids]
 
-<<<<<<< HEAD
-        logging.debug("--------------------")
-        logging.debug("valid_mnode_note_ids %s", valid_mnode_note_ids)
-        logging.debug("exstg_mnode_note_nrs %s", exstg_mnode_note_nrs)
-        logging.debug("max_mnode_note_nr %s", max_mnode_note_nr)
-        logging.debug("full_range %s", full_range)
-        logging.debug("available_nrs %s", available_nrs)
-        logging.debug("--------------------")
-        logging.debug("valid_nid_note_ids %s", valid_nid_note_ids)
-        logging.debug("deleted_note_ids %s", deleted_note_ids)
-        logging.debug("deleted_nids %s", deleted_nids)
-=======
-        logger.debug('--------------------')
+        logger.debug("--------------------")
         logger.debug("valid_mnode_note_ids %s", valid_mnode_note_ids)
         logger.debug("exstg_mnode_note_nrs %s", exstg_mnode_note_nrs)
         logger.debug("max_mnode_note_nr %s", max_mnode_note_nr)
         logger.debug("full_range %s", full_range)
         logger.debug("available_nrs %s", available_nrs)
-        logger.debug('--------------------')
+        logger.debug("--------------------")
         logger.debug("valid_nid_note_ids %s", valid_nid_note_ids)
         logger.debug("deleted_note_ids %s", deleted_note_ids)
         logger.debug("deleted_nids %s", deleted_nids)
->>>>>>> d00e345d
 
         # add note_id to missing shapes
         note_nr_max = max_mnode_note_nr
@@ -416,15 +382,9 @@
             logger.debug("note_nr_max %s", note_nr_max)
             logger.debug("new_mnode_id %s", new_mnode_id)
 
-<<<<<<< HEAD
-        logging.debug("--------------------")
-        logging.debug("edited nids %s", nids)
-        logging.debug("edited self.mnode_ids %s", self.mnode_ids)
-=======
-        logger.debug('--------------------')
+        logger.debug("--------------------")
         logger.debug("edited nids %s", nids)
         logger.debug("edited self.mnode_ids %s", self.mnode_ids)
->>>>>>> d00e345d
 
         if del_count or new_count:
             q = _(
@@ -488,8 +448,7 @@
 
     def _saveMask(self, mask, note_id, mtype):
         """Write mask to file in media collection"""
-<<<<<<< HEAD
-        logging.debug(
+        logger.debug(
             _("!saving %(note_id)s, %(mtype)s"), {"note_id": note_id, "mtype": mtype}
         )
         mask_filename = "%s-%s.svg" % (note_id, mtype)
@@ -500,15 +459,6 @@
             f.write(mask_data)
 
         return mask_filename
-=======
-        logger.debug("!saving %s, %s", note_id, mtype)
-        # media collection is the working directory:
-        mask_path = '%s-%s.svg' % (note_id, mtype)
-        mask_file = open(mask_path, 'wb')
-        mask_file.write(mask.encode('utf8'))
-        mask_file.close()
-        return mask_path
->>>>>>> d00e345d
 
     def removeBlanks(self, node):
         for x in node.childNodes:
